--- conflicted
+++ resolved
@@ -11,7 +11,8 @@
             @ViewBag.Title
         </div>
         <div class="options">
-<<<<<<< HEAD
+            @* TODO: (mg) Not intuitive: we need 2 buttons here: "Save", "Save and close" *@
+            <button type="button" id="SaveAttributeCombination" class="btn btn-warning">
             <button type="submit" id="save" name="save" value="save" class="btn btn-warning">
                 <i class="fa fa-check"></i>
                 <span>@T("Admin.Common.Save")</span>
@@ -26,13 +27,6 @@
                     data-url="@Url.Action("EditNextAttributeCombination", new { productId = Model.ProductId, next = true })">
                 <i class="fa fa fa-angle-right"></i>
             </button>
-=======
-            @* TODO: (mg) Not intuitive: we need 2 buttons here: "Save", "Save and close" *@
-            <button type="button" id="SaveAttributeCombination" class="btn btn-warning">
-                <i class="fa fa-check"></i>
-                <span>@T("Admin.Common.Save")</span>
-            </button>
->>>>>>> 36b872c8
         </div>
     </div>
     <div id="AttributeCombinationContainer">
