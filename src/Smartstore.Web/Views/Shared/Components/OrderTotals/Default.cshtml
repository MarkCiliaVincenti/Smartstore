﻿@using Smartstore.Web.Models.Cart;

@model OrderTotalsModel

<div sm-if="Model.ShowConfirmOrderLegalHint && !Model.IsEditable" class="alert alert-warning confirm-order-legal-hint">
    @T("OrderSummary.ConfirmOrderLegalHint")
</div>

<table class="cart-summary">
    <tr id="CartSummarySubtotal" class="cart-summary-subtotal"
        data-subtotal-converted="@(Model.SubTotal.Amount.FormatInvariant())"
        data-subtotal="@(Model?.CartSubtotal?.SubtotalWithoutDiscount.Amount.FormatInvariant())">
        <td class="cart-summary-label">@T("ShoppingCart.Totals.SubTotal"):</td>
        <td class="cart-summary-value">@Model.SubTotal</td>
    </tr>
    <tr sm-if="Model.DisplayWeight" class="cart-summary-weight">
        <td class="cart-summary-label">@T("ShoppingCart.Weight"):</td>
        <td class="cart-summary-value">
            <span class="pr-1">@(Model.Weight.ToString("N2"))</span>
            <span>@Model.WeightMeasureUnitName</span>
        </td>
    </tr>
<<<<<<< HEAD
    <tr id="CartSummarySubtotal" class="cart-summary-subtotal"
        data-subtotal-converted="@RoundingHelper.Round(Model.SubTotal).ToStringInvariant()"
        data-subtotal="@(Model.CartSubtotal != null ? RoundingHelper.Round(Model.CartSubtotal.SubtotalWithoutDiscount).ToStringInvariant() : string.Empty)">
        <td class="cart-summary-label">@T("ShoppingCart.Totals.SubTotal"):</td>
        <td class="cart-summary-value">@Model.SubTotal</td>
    </tr>
=======
>>>>>>> cb76912a
    <tr sm-if="Model.SubTotalDiscount != null" class="cart-summary-subtotaldiscount cart-summary-pos">
        <td class="cart-summary-label">
            @if (Model.AllowRemovingSubTotalDiscount)
            {
                <a href="#" data-href='@Url.Action("RemoveDiscountCoupon", "ShoppingCart")'
                   class="btn-remove remove-discount-button pretty-link mr-1 ajax-action-link"
                   title="@T("Common.Remove")">
                    <i class="fa">&times;</i>
                </a>
            }
            <span class="text-nowrap">
                @T("ShoppingCart.Totals.SubTotalDiscount"):
            </span>
        </td>
        <td class="cart-summary-value">@Model.SubTotalDiscount</td>
    </tr>
    <tr class="cart-summary-shipping">
        <td class="cart-summary-label">
            <span class="text-nowrap">@T("ShoppingCart.Totals.Shipping"):</span>
            <span sm-if="Model.RequiresShipping && Model.SelectedShippingMethod.HasValue()" class="font-weight-medium">
                @Model.SelectedShippingMethod
            </span>
        </td>
        <td class="cart-summary-value">
            @if (Model.RequiresShipping)
            {
                if (Model.Shipping.HasValue())
                {
                    <span class="cart-summary-neg">@Model.Shipping</span>
                }
                else
                {
                    <span class="text-muted text-wrap">@T("ShoppingCart.Totals.CalculatedDuringCheckout")</span>
                }
            }
            else
            {
                <span class="text-muted text-wrap">@T("ShoppingCart.Totals.Shipping.NotRequired")</span>
            }
        </td>
    </tr>

    <tr sm-if="Model.PaymentMethodAdditionalFee != null" class="cart-summary-payfee cart-summary-neg">
        <td class="cart-summary-label">@T("ShoppingCart.Totals.PaymentMethodAdditionalFee"):</td>
        <td class="cart-summary-value">@Model.PaymentMethodAdditionalFee</td>
    </tr>

    @if (Model.DisplayTaxRates)
    {
        foreach (var taxRate in Model.TaxRates)
        {
            <tr class="cart-summary-tax">
                <td class="cart-summary-label">@taxRate.Label:</td>
                <td class="cart-summary-value">@taxRate.Value</td>
            </tr>
        }
    }

    <tr sm-if="Model.DisplayTax" class="cart-summary-tax">
        <td class="cart-summary-label">@T("ShoppingCart.Totals.Tax"):</td>
        <td class="cart-summary-value">@Model.Tax</td>
    </tr>

    <tr sm-if="Model.OrderTotalDiscount != decimal.Zero" class="cart-summary-totaldiscount cart-summary-pos">
        <td class="cart-summary-label">
            @if (Model.AllowRemovingOrderTotalDiscount)
            {
                <a href="#" data-href='@Url.Action("RemoveDiscountCoupon", "ShoppingCart")'
                   class="btn-remove remove-discount-button pretty-link mr-1 ajax-action-link"
                   title="@T("Common.Remove")">
                    <i class="fa">&times;</i>
                </a>
            }
            <span class="text-nowrap">
                @T("ShoppingCart.Totals.OrderTotalDiscount"):
            </span>
        </td>
        <td class="cart-summary-value">@Model.OrderTotalDiscount</td>
    </tr>

    @foreach (var gc in Model.GiftCards)
    {
        <tr class="cart-summary-giftcard">
            <td class="cart-summary-label">
                <div class="row xs-gutters">

                    <div sm-if="Model.IsEditable" class="col col-auto">
                        <a href="#"
                           data-href='@Url.Action("RemoveGiftCardCoupon", "ShoppingCart", new { giftCardId = gc.Id })'
                           class="btn-remove remove-discount-button pretty-link ajax-action-link"
                           title="@T("Common.Remove")">
                            <i class="fa">&times;</i>
                        </a>
                    </div>

                    <div class="col cart-summary-pos">
                        @Html.Raw(T("ShoppingCart.Totals.GiftCardInfo", gc.CouponCode))
                        <span class="text-muted text-nowrap small">@T("ShoppingCart.Totals.GiftCardInfo.Remaining", gc.Remaining)</span>
                    </div>
                </div>
            </td>
            <td class="cart-summary-value cart-summary-pos">@gc.Amount</td>
        </tr>
    }

    <tr sm-if="Model.RedeemedRewardPoints > 0" class="cart-summary-rewardpoints cart-summary-pos">
        <td class="cart-summary-label">@T("ShoppingCart.Totals.RewardPoints", Model.RedeemedRewardPoints):</td>
        <td class="cart-summary-value">@Model.RedeemedRewardPointsAmount</td>
    </tr>

    <tr sm-if="Model.CreditBalance.HasValue()" class="cart-summary-credit-balance cart-summary-pos">
        <td class="cart-summary-label">@T("ShoppingCart.Totals.CreditBalance"):</td>
        <td class="cart-summary-value">@Model.CreditBalance</td>
    </tr>

    <tr sm-if="Model.OrderTotalRounding != null" class="cart-summary-totalrounding cart-summary-pos">
        <td class="cart-summary-label">@T("ShoppingCart.Totals.Rounding"):</td>
        <td class="cart-summary-value">
            <span>@Model.OrderTotalRounding</span>
        </td>
    </tr>
    
    <tr id="CartSummaryTotal" class="cart-summary-total" 
        data-total-converted="@RoundingHelper.Round(Model.OrderTotal ?? Money.Zero).ToStringInvariant()"
        data-total="@RoundingHelper.Round(Model.CartTotal?.Total ?? Money.Zero).ToStringInvariant()">
        <td class="cart-summary-label">@T("ShoppingCart.Totals.OrderTotal"):</td>
        <td class="cart-summary-value">
            @if (Model.OrderTotal != null)
            {
                <span>@Model.OrderTotal</span>
            }
            else
            {
                <span class="text-muted fs-h6 font-weight-normal text-wrap">@T("ShoppingCart.Totals.CalculatedDuringCheckout")</span>
            }
        </td>
    </tr>
</table><|MERGE_RESOLUTION|>--- conflicted
+++ resolved
@@ -8,8 +8,8 @@
 
 <table class="cart-summary">
     <tr id="CartSummarySubtotal" class="cart-summary-subtotal"
-        data-subtotal-converted="@(Model.SubTotal.Amount.FormatInvariant())"
-        data-subtotal="@(Model?.CartSubtotal?.SubtotalWithoutDiscount.Amount.FormatInvariant())">
+        data-subtotal-converted="@RoundingHelper.Round(Model.SubTotal).ToStringInvariant()"
+        data-subtotal="@(Model.CartSubtotal != null ? RoundingHelper.Round(Model.CartSubtotal.SubtotalWithoutDiscount).ToStringInvariant() : string.Empty)">
         <td class="cart-summary-label">@T("ShoppingCart.Totals.SubTotal"):</td>
         <td class="cart-summary-value">@Model.SubTotal</td>
     </tr>
@@ -20,15 +20,7 @@
             <span>@Model.WeightMeasureUnitName</span>
         </td>
     </tr>
-<<<<<<< HEAD
-    <tr id="CartSummarySubtotal" class="cart-summary-subtotal"
-        data-subtotal-converted="@RoundingHelper.Round(Model.SubTotal).ToStringInvariant()"
-        data-subtotal="@(Model.CartSubtotal != null ? RoundingHelper.Round(Model.CartSubtotal.SubtotalWithoutDiscount).ToStringInvariant() : string.Empty)">
-        <td class="cart-summary-label">@T("ShoppingCart.Totals.SubTotal"):</td>
-        <td class="cart-summary-value">@Model.SubTotal</td>
-    </tr>
-=======
->>>>>>> cb76912a
+
     <tr sm-if="Model.SubTotalDiscount != null" class="cart-summary-subtotaldiscount cart-summary-pos">
         <td class="cart-summary-label">
             @if (Model.AllowRemovingSubTotalDiscount)
