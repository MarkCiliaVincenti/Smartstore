--- conflicted
+++ resolved
@@ -441,7 +441,6 @@
                 "{0} orphaned data records of type {1} were deleted.",
                 "Es wurden {0} verwaiste Datensätze vom Typ {1} gelöscht.");
 
-<<<<<<< HEAD
             builder.AddOrUpdate("Admin.Configuration.Countries.Fields.TwoLetterIsoCode",
                 "Country code (2 characters)",
                 "Länderkürzel (2 Zeichen)",
@@ -453,7 +452,7 @@
                 "Länderkürzel (3 Zeichen)",
                 "Three-letter country code according to ISO 3166.",
                 "Dreibuchstabiges Länderkürzel nach ISO 3166.");
-=======
+
             builder.AddOrUpdate("Admin.Configuration.Settings.GeneralCommon.ProductDescriptionPriority",
                 "Priority of product descriptions",
                 "Vorrang von Produktbeschreibungen",
@@ -473,7 +472,6 @@
             builder.AddOrUpdate("Enums.ProductDescriptionPriority.Both",
                 "Full and short description",
                 "Langtext und Kurzbeschreibung");
->>>>>>> 5b3c1152
 
             AddAIResources(builder);
         }
